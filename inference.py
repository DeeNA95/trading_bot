--- conflicted
+++ resolved
@@ -83,15 +83,19 @@
     """
     BINANCE_KEY = None
     BINANCE_secret = None
+    BINANCE_KEY = None
+    BINANCE_secret = None
 
     try:
         gcloud_client = secretmanager.SecretManagerServiceClient()
-<<<<<<< HEAD
         PROJECT_ID = os.getenv("GOOGLE_CLOUD_PROJECT", "zeta-turbine-457610-h4")
-=======
+        gcloud_client = secretmanager.SecretManagerServiceClient()
         PROJECT_ID = os.getenv("GOOGLE_CLOUD_PROJECT", "future-linker-456622-f8")
->>>>>>> 1b2bca68
-
+
+        BINANCE_KEY_response = gcloud_client.access_secret_version(
+            name=f"projects/{PROJECT_ID}/secrets/BINANCE_API/versions/latest"
+        )
+        BINANCE_KEY = BINANCE_KEY_response.payload.data.decode("UTF-8").strip()
         BINANCE_KEY_response = gcloud_client.access_secret_version(
             name=f"projects/{PROJECT_ID}/secrets/BINANCE_API/versions/latest"
         )
@@ -103,7 +107,16 @@
         BINANCE_secret = BINANCE_secret_response.payload.data.decode(
             "UTF-8"
         ).strip()
-
+        BINANCE_secret_response = gcloud_client.access_secret_version(
+            name=f"projects/{PROJECT_ID}/secrets/BINANCE_SECRET/versions/latest"
+        )
+        BINANCE_secret = BINANCE_secret_response.payload.data.decode(
+            "UTF-8"
+        ).strip()
+
+        logger.info(
+            "Successfully retrieved Binance credentials from Google Secret Manager"
+        )
         logger.info(
             "Successfully retrieved Binance credentials from Google Secret Manager"
         )
@@ -112,35 +125,24 @@
         logger.error(f"Could not retrieve from Google Secret Manager: {e}")
         load_dotenv()
         BINANCE_KEY = os.getenv("BINANCE_KEY")
-<<<<<<< HEAD
         BINANCE_secret = os.getenv("BINANCE_SECRET")
-=======
+        logger.info("Falling back to .env file for Binance credentials")
+        logger.error(f"Could not retrieve from Google Secret Manager: {e}")
+        load_dotenv()
+        BINANCE_KEY = os.getenv("BINANCE_KEY")
         BINANCE_secret = os.getenv("BINANCE_secret")
->>>>>>> 1b2bca68
         logger.info("Falling back to .env file for Binance credentials")
 
+    if not BINANCE_KEY or not BINANCE_secret:
     if not BINANCE_KEY or not BINANCE_secret:
         raise ValueError(
             "Binance API credentials not found in environment variables. "
             "Ensure that BINANCE_KEY and BINANCE_secret are set in your .env file."
         )
 
-<<<<<<< HEAD
-
-
-
-=======
-
-
-    # Set these in environment variables for other components to use
-    os.environ["binance_api"] = BINANCE_KEY
-    os.environ["BINANCE_secret"] = BINANCE_secret
-    os.environ["binance_future_api"] = BINANCE_KEY
-    os.environ["binance_future_secret"] = BINANCE_secret
-    os.environ["binance_api2"] = BINANCE_KEY
-    os.environ["BINANCE_secret2"] = BINANCE_secret
-
->>>>>>> 1b2bca68
+
+
+
     return BINANCE_KEY, BINANCE_secret
 
 def parse_args() -> argparse.Namespace:
@@ -367,7 +369,6 @@
                 checkpoint = torch.load(buffer, map_location=self.device)
                 logger.info(f'Successfully loaded checkpoint dictionary from GCS: {self.model_path}')
             else:
-<<<<<<< HEAD
                 # Load the checkpoint dictionary from local file
                 checkpoint = torch.load(self.model_path, map_location=self.device)
                 logger.info(f'Successfully loaded checkpoint dictionary from local file: {self.model_path}')
@@ -394,38 +395,6 @@
                     "LSTM model with orthogonal initialization is not fully compatible with MPS. "
                     "Falling back to CPU for model loading to avoid 'linalg_qr' error. "
                     "Set PYTORCH_ENABLE_MPS_FALLBACK=1 for a potential MPS workaround (slower)."
-=======
-                # Load from local file
-                state_dict = torch.load(self.model_path, map_location=self.device, weights_only=False)
-                logger.info(f'Successfully loaded model from local file: {self.model_path}')
-
-            # Extract model configuration
-            model_config = state_dict.get('model_config', {})
-            input_dim = model_config.get('input_dim', 60)  # Default to standard feature dim
-            hidden_dim = model_config.get('hidden_dim', 128)
-
-            # Initialize appropriate model architecture
-            if self.model_type == 'cnn':
-                model = ActorCriticCNN(
-                    input_shape=(self.window_size, input_dim),
-                    action_dim=3,  # HOLD, BUY/LONG, SELL/SHORT
-                    hidden_dim=hidden_dim,
-                    device=self.device
-                )
-            elif self.model_type == 'lstm':
-                model = ActorCriticLSTM(
-                    input_shape=(self.window_size, input_dim),
-                    action_dim=3,
-                    hidden_dim=hidden_dim,
-                    device=self.device
-                )
-            else:  # default to transformer
-                model = ActorCriticTransformer(
-                    input_shape=(self.window_size, input_dim),
-                    action_dim=3,
-                    hidden_dim=hidden_dim,
-                    device=self.device
->>>>>>> 1b2bca68
                 )
                 effective_device = torch.device("cpu")
 
