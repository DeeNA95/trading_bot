--- conflicted
+++ resolved
@@ -72,9 +72,6 @@
 
     # Replace NaN, inf values with 0 (Original logic)
     df = df.replace([np.inf, -np.inf], np.nan).fillna(0)
-<<<<<<< HEAD
-    print(f"Data shape: {df.shape}")
-=======
 
     # Normalize data (Original logic)
     for col in df.columns:
@@ -90,7 +87,6 @@
     if df.isnull().values.any():
          print("Warning: NaNs detected after preprocessing!") # Add a warning
 
->>>>>>> b819bf42
     return df
 
 
@@ -131,37 +127,12 @@
     return env
 
 
-<<<<<<< HEAD
-def train_agent(
-    train_data_path,
-    test_data_path=None,
-    symbol="ETHUSDT",
-    window_size=60,
-    mode="train",
-    model_type="transformer",
-    leverage=20,
-    episodes=500,
-    batch_size=256,
-    update_freq=2048,
-    log_freq=10,
-    save_freq=20,
-    eval_freq=20,
-    dynamic_leverage=True,
-    use_risk_adjusted_rewards=True,
-    max_position=1.0,
-    initial_balance=10000,
-    risk_reward_ratio=1.5,
-    stop_loss_percent=0.05,
-    model_save_path=None,
-    trade_fee_percent=0.004,
-=======
 def train_evaluate_fold(
     fold_num: int,
     train_df: pd.DataFrame,
     val_df: pd.DataFrame,
     test_df: pd.DataFrame,
     args: argparse.Namespace
->>>>>>> b819bf42
 ):
     """
     Train the RL agent for a single walk-forward fold, evaluate on validation set
@@ -271,113 +242,6 @@
             action, prob, val = agent.choose_action(state)
             next_state, reward, done, truncated, info = train_env.step(action) # Env handles truncation
 
-<<<<<<< HEAD
-        # Comprehensive test evaluation
-        print("\nStarting comprehensive test evaluation...")
-        test_metrics = {
-            "rewards": [],
-            "trades": [],
-            "win_rates": [],
-            "drawdowns": [],
-            "sharpe_ratios": [],
-            "max_drawdowns": [],
-            "final_balances": [],
-        }
-
-        # Run multiple test episodes
-        num_test_episodes = 50  # Increased from 20 for better statistical significance
-        for episode in range(num_test_episodes):
-            state, _ = test_env.reset()
-            done = False
-            episode_rewards = []
-            episode_trades = []
-            episode_balances = []
-
-            while not done:
-                action = agent.choose_action(
-                    state
-                )  # Use deterministic actions for testing
-                state, reward, done, truncated, info = test_env.step(action)
-                episode_rewards.append(reward)
-                episode_balances.append(info["account_value"])
-
-                if info.get("is_trade", False):
-                    episode_trades.append(
-                        {
-                            "action": action,
-                            "reward": reward,
-                            "balance": info["account_value"],
-                            "position": info["position"],
-                            "drawdown": info["drawdown"],
-                        }
-                    )
-
-            # Calculate episode metrics
-            test_metrics["rewards"].append(sum(episode_rewards))
-            test_metrics["trades"].append(len(episode_trades))
-            test_metrics["final_balances"].append(episode_balances[-1])
-            test_metrics["max_drawdowns"].append(
-                max(info["drawdown"] for info in episode_trades)
-                if episode_trades
-                else 0
-            )
-
-            # Calculate win rate for this episode
-            winning_trades = sum(1 for trade in episode_trades if trade["reward"] > 0)
-            test_metrics["win_rates"].append(
-                winning_trades / len(episode_trades) if episode_trades else 0
-            )
-
-            # Calculate Sharpe ratio for this episode
-            if len(episode_rewards) > 1:
-                returns = np.diff(episode_balances) / episode_balances[:-1]
-                sharpe = np.mean(returns) / (np.std(returns) + 1e-8)
-                test_metrics["sharpe_ratios"].append(sharpe)
-            else:
-                test_metrics["sharpe_ratios"].append(0)
-
-            if (episode + 1) % 10 == 0:
-                print(f"Completed test episode {episode + 1}/{num_test_episodes}")
-
-        # Calculate aggregate metrics
-        avg_reward = np.mean(test_metrics["rewards"])
-        avg_trades = np.mean(test_metrics["trades"])
-        avg_win_rate = np.mean(test_metrics["win_rates"])
-        avg_drawdown = np.mean(test_metrics["max_drawdowns"])
-        avg_sharpe = np.mean(test_metrics["sharpe_ratios"])
-        avg_final_balance = np.mean(test_metrics["final_balances"])
-
-        # Calculate standard deviations
-        std_reward = np.std(test_metrics["rewards"])
-        std_trades = np.std(test_metrics["trades"])
-        std_win_rate = np.std(test_metrics["win_rates"])
-        std_drawdown = np.std(test_metrics["max_drawdowns"])
-        std_sharpe = np.std(test_metrics["sharpe_ratios"])
-        std_final_balance = np.std(test_metrics["final_balances"])
-
-        # Print comprehensive test results
-        print("\n=== Comprehensive Test Results ===")
-        print(f"Number of test episodes: {num_test_episodes}")
-        print(f"Average Reward: {avg_reward:.2f} ± {std_reward:.2f}")
-        print(f"Average Number of Trades: {avg_trades:.2f} ± {std_trades:.2f}")
-        print(f"Average Win Rate: {avg_win_rate:.2%} ± {std_win_rate:.2%}")
-        print(f"Average Max Drawdown: {avg_drawdown:.2%} ± {std_drawdown:.2%}")
-        print(f"Average Sharpe Ratio: {avg_sharpe:.2f} ± {std_sharpe:.2f}")
-        print(
-            f"Average Final Balance: {avg_final_balance:.2f} ± {std_final_balance:.2f}"
-        )
-        print(
-            f"Return on Initial Investment: {((avg_final_balance - initial_balance) / initial_balance):.2%}"
-        )
-
-        # Compare with training performance
-        print("\n=== Training vs Test Comparison ===")
-        print(f"Training Reward: {train_reward:.2f}")
-        print(f"Test Reward: {avg_reward:.2f}")
-        print(
-            f"Performance Difference: {((avg_reward - train_reward) / abs(train_reward)):.2%}"
-        )
-=======
             agent.memory.store(state, action, prob, val, reward, done or truncated)
             state = next_state
             episode_reward += reward
@@ -421,7 +285,6 @@
                 logger.info(f"    -> New best model saved! Val Score: {best_val_score:.2f} at Ep {best_val_episode}")
                 model_saved_for_fold = True
             pbar_episodes.set_postfix({"Best Val R": f"{best_val_score:.2f} @ Ep {best_val_episode}"})
->>>>>>> b819bf42
 
 
     pbar_episodes.close()
@@ -470,80 +333,6 @@
 
 
 if __name__ == "__main__":
-<<<<<<< HEAD
-    parser = argparse.ArgumentParser(description="Train RL agent for trading")
-    parser.add_argument(
-        "--train_data",
-        type=str,
-        required=True,
-        help="Path to training data file (CSV or Parquet)",
-    )
-    parser.add_argument(
-        "--test_data",
-        type=str,
-        help="Path to test data file for evaluation (CSV or Parquet)",
-    )
-    parser.add_argument(
-        "--symbol", type=str, default="ETHUSDT", help="Trading pair symbol"
-    )
-    parser.add_argument(
-        "--window", type=int, default=60, help="Observation window size"
-    )
-    parser.add_argument(
-        "--model",
-        type=str,
-        default="transformer",
-        choices=["cnn", "lstm", "transformer"],
-        help="Model architecture",
-    )
-    parser.add_argument("--leverage", type=int, default=20, help="Trading leverage")
-    parser.add_argument(
-        "--episodes", type=int, default=500, help="Number of training episodes"
-    )
-    parser.add_argument(
-        "--batch_size", type=int, default=512, help="Batch size for training"
-    )
-    parser.add_argument(
-        "--update_freq", type=int, default=256, help="Steps between policy updates"
-    )
-    parser.add_argument(
-        "--log_freq", type=int, default=20, help="Episodes between log updates"
-    )
-    parser.add_argument(
-        "--save_freq", type=int, default=20, help="Episodes between model saves"
-    )
-    parser.add_argument(
-        "--eval_freq", type=int, default=20, help="Episodes between evaluations"
-    )
-    parser.add_argument(
-        "--max_position",
-        type=float,
-        default=1.0,
-        help="Maximum position size as fraction of balance",
-    )
-    parser.add_argument("--balance", type=float, default=5, help="Initial balance")
-    parser.add_argument(
-        "--risk_reward", type=float, default=1.5, help="Risk-reward ratio"
-    )
-    parser.add_argument(
-        "--stop_loss", type=float, default=0.005, help="Stop loss percentage"
-    )
-    parser.add_argument(
-        "--static_leverage",
-        action="store_false",
-        dest="dynamic_leverage",
-        help="Use static leverage",
-    )
-    parser.add_argument(
-        "--simple_rewards",
-        action="store_false",
-        dest="use_risk_adjusted_rewards",
-        help="Use simple rewards",
-    )
-    parser.add_argument(
-        "--save_path", type=str, default="models", help="Path to save trained model"
-    )
-=======
     parser = argparse.ArgumentParser(description="Train RL agent for trading with Walk-Forward Validation")
 
     # --- Data and Env Args ---
@@ -589,7 +378,6 @@
     parser.add_argument("--device", type=str, default="auto", help="Device ('auto', 'cpu', 'cuda', 'mps')") # Removed 'xla' unless supported
     # Add other PPO params like use_gae, normalize_advantage, weight_decay if needed by agent
 
->>>>>>> b819bf42
     args = parser.parse_args()
 
     # --- Setup ---
